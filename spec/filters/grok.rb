--- conflicted
+++ resolved
@@ -26,7 +26,6 @@
     end
   end
 
-<<<<<<< HEAD
   describe "ietf 5424 syslog line" do
     # The logstash config goes here.
     # At this time, only filters are supported.
@@ -35,18 +34,10 @@
         grok {
           pattern => "%{SYSLOG5424LINE}"
           singles => true
-=======
-  describe "create fields event if grok matches all messages and a key is specified" do
-    config <<-CONFIG
-      filter {
-        grok {
-          pattern => "%{DATE_EU:stimestamp}"
->>>>>>> 27b80504
-        }
-      }
-    CONFIG
-
-<<<<<<< HEAD
+        }
+      }
+    CONFIG
+
     sample "<191>1 2009-06-30T18:30:00+02:00 paxton.local grokdebug 4123 - [id1 foo=\"bar\"][id2 baz=\"something\"] Hello, syslog." do
       reject { subject["@tags"] }.include?("_grokparsefailure")
       insist { subject["syslog5424_pri"] } == "<191>"
@@ -62,15 +53,6 @@
   end
 
   describe "parsing an event with multiple messages (array of strings)" do
-=======
-    sample "2011/01/01" do
-      insist { subject["stimestamp"] } == "2011/01/01"
-    end
-  end
-
-
-  describe "parsing an event with multiple messages (array of strings)" do 
->>>>>>> 27b80504
     config <<-CONFIG
       filter {
         grok {
@@ -298,4 +280,18 @@
       reject { subject["@tags"] }.include?("_grokparsefailure")
     end
   end
+
+  describe "captures named fields even if the whole text matches" do
+    config <<-CONFIG
+      filter {
+        grok {
+          pattern => "%{DATE_EU:stimestamp}"
+        }
+      }
+    CONFIG
+
+    sample "2011/01/01" do
+      insist { subject["stimestamp"] } == "2011/01/01"
+    end
+  end
 end