# Licensed to Elasticsearch B.V. under one or more contributor
# license agreements. See the NOTICE file distributed with
# this work for additional information regarding copyright
# ownership. Elasticsearch B.V. licenses this file to you under
# the Apache License, Version 2.0 (the "License"); you may
# not use this file except in compliance with the License.
# You may obtain a copy of the License at
#
#  http://www.apache.org/licenses/LICENSE-2.0
#
# Unless required by applicable law or agreed to in writing,
# software distributed under the License is distributed on an
# "AS IS" BASIS, WITHOUT WARRANTIES OR CONDITIONS OF ANY
# KIND, either express or implied.  See the License for the
# specific language governing permissions and limitations
# under the License.

require 'time'

shared_context "execution_context" do
  let(:pipeline) { double("pipeline") }
  let(:pipeline_id) { :main }
  let(:agent) { double("agent") }
  let(:plugin_id) { :plugin_id }
  let(:plugin_type) { :plugin_type }
  let(:dlq_writer) { double("dlq_writer") }
  let(:execution_context_factory) { ::LogStash::Plugins::ExecutionContextFactory.new(agent, pipeline, dlq_writer) }
  let(:execution_context) do
    execution_context_factory.create(plugin_id, plugin_type)
  end

  before do
    allow(pipeline).to receive(:pipeline_id).and_return(pipeline_id)
    allow(pipeline).to receive(:agent).and_return(agent)
  end
end

shared_context "api setup" do

  ##
  # blocks until the condition returns true, or the limit has passed
  # @return [true] if the condition was met
  # @return [false] if the condition was NOT met
  def block_until(limit_seconds, &condition)
    deadline = Time.now + limit_seconds
    loop.with_index do |_,try|
      break if Time.now >= deadline
      return true if condition.call

      next_sleep = [(2.0**(try))/10, 2, deadline - Time.now].min
      Kernel::sleep(next_sleep) unless next_sleep <= 0
    end
    # one last try
    condition.call
  end

  before :all do
    clear_data_dir
<<<<<<< HEAD
    settings = mock_settings
    config_string = "input { generator {id => 'api-generator-pipeline' count => 100 } } output { dummyoutput {} }"
    settings.set("config.string", config_string)
    settings.set("config.reload.automatic", false)
    @agent = make_test_agent(settings)
    @agent.execute
    @pipelines_registry = LogStash::PipelinesRegistry.new
    main_pipeline_settings = mock_settings
    main_pipeline_settings.set("queue.type", "persisted")
    pipeline_config = mock_pipeline_config(:main, "input { generator { id => '123' } } output { null {} }", main_pipeline_settings)
    pipeline_creator =  LogStash::PipelineAction::Create.new(pipeline_config, @agent.metric)
    expect(pipeline_creator.execute(@agent, @pipelines_registry)).to be_truthy
    pipeline_config = mock_pipeline_config(:secondary, "input { generator { id => '123' } } output { null {} }")
    pipeline_creator =  LogStash::PipelineAction::Create.new(pipeline_config, @agent.metric)
    expect(pipeline_creator.execute(@agent, @pipelines_registry)).to be_truthy
=======
    settings = mock_settings("config.reload.automatic" => true)
    config_source = make_config_source(settings)
    config_source.add_pipeline('main', "input { generator {id => 'api-generator-pipeline' count => 100 } } output { dummyoutput {} }")

    @agent = make_test_agent(settings, config_source)
    @agent_execution_task = Stud::Task.new { @agent.execute }
    block_until(30) { @agent.loaded_pipelines.keys.include?(:main) } or fail('main pipeline did not come up')

    config_source.add_pipeline('main', "input { generator { id => '123' } } output { null {} }")
    config_source.add_pipeline('secondary', "input { generator { id => '123' } } output { null {} }")
    block_until(30) { ([:main, :secondary] - @agent.running_pipelines.keys).empty? } or fail('pipelines did not come up')
>>>>>>> de49eba2
  end

  after :all do
    @agent_execution_task.stop!
    @agent_execution_task.wait
    @agent.shutdown
  end

  include Rack::Test::Methods

  def app()
    described_class.new(nil, @agent)
  end
end<|MERGE_RESOLUTION|>--- conflicted
+++ resolved
@@ -56,24 +56,7 @@
 
   before :all do
     clear_data_dir
-<<<<<<< HEAD
-    settings = mock_settings
-    config_string = "input { generator {id => 'api-generator-pipeline' count => 100 } } output { dummyoutput {} }"
-    settings.set("config.string", config_string)
-    settings.set("config.reload.automatic", false)
-    @agent = make_test_agent(settings)
-    @agent.execute
-    @pipelines_registry = LogStash::PipelinesRegistry.new
-    main_pipeline_settings = mock_settings
-    main_pipeline_settings.set("queue.type", "persisted")
-    pipeline_config = mock_pipeline_config(:main, "input { generator { id => '123' } } output { null {} }", main_pipeline_settings)
-    pipeline_creator =  LogStash::PipelineAction::Create.new(pipeline_config, @agent.metric)
-    expect(pipeline_creator.execute(@agent, @pipelines_registry)).to be_truthy
-    pipeline_config = mock_pipeline_config(:secondary, "input { generator { id => '123' } } output { null {} }")
-    pipeline_creator =  LogStash::PipelineAction::Create.new(pipeline_config, @agent.metric)
-    expect(pipeline_creator.execute(@agent, @pipelines_registry)).to be_truthy
-=======
-    settings = mock_settings("config.reload.automatic" => true)
+    settings = mock_settings("config.reload.automatic" => true, "queue.type" => "persisted")
     config_source = make_config_source(settings)
     config_source.add_pipeline('main', "input { generator {id => 'api-generator-pipeline' count => 100 } } output { dummyoutput {} }")
 
@@ -84,7 +67,6 @@
     config_source.add_pipeline('main', "input { generator { id => '123' } } output { null {} }")
     config_source.add_pipeline('secondary', "input { generator { id => '123' } } output { null {} }")
     block_until(30) { ([:main, :secondary] - @agent.running_pipelines.keys).empty? } or fail('pipelines did not come up')
->>>>>>> de49eba2
   end
 
   after :all do
