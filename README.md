--- conflicted
+++ resolved
@@ -45,19 +45,11 @@
 ## Developing
 
 To get started, you'll need ruby version 1.9.x or above and it should come with the `rake` tool.
-<<<<<<< HEAD
 
 **Windows only** Please set the `JAVA_HOME` path to your JDK installation directory. For example `set JAVA_HOME=<JDK_PATH>`
 
 Here's how to get started with Logstash development:
 
-=======
-
-**Windows only** Please set the `JAVA_HOME` path to your JDK installation directory. For example `set JAVA_HOME=<JDK_PATH>`
-
-Here's how to get started with Logstash development:
-
->>>>>>> e599284e
     rake test:install-core
 
 Other commands:
@@ -74,7 +66,6 @@
 own ruby you must set `USE_RUBY=1` in your environment.
 
 ## Drip Launcher
-<<<<<<< HEAD
 
 [Drip](https://github.com/ninjudd/drip) is a launcher for the Java Virtual Machine that provides much faster startup times than the `java` command. The drip script is intended to be a drop-in replacement for the java command, only faster. We recommend using drip during development.
 
@@ -99,32 +90,6 @@
 If you want to run all the tests from source, keep in mind to run ```rake
 test:install-core``` beforehand, you can do:
 
-=======
-
-[Drip](https://github.com/ninjudd/drip) is a launcher for the Java Virtual Machine that provides much faster startup times than the `java` command. The drip script is intended to be a drop-in replacement for the java command, only faster. We recommend using drip during development.
-
-To tell Logstash to use drip, either set the `USE_DRIP=1` environment variable or set `` JAVACMD=`which drip` ``.
-
-**Caveats**
-
-Unlike [nailgun](https://github.com/martylamb/nailgun), drip does not reuse the same JVM. So once your app quits, drip will launch another JVM. This means that if you try to re-run Logstash right after it exited, you might still have a startup delay
-
-## Testing
-
-There are a few ways to run the tests. For development, using `bin/logstash rspec <some spec>` will suffice, however you need to run ```bin/plugin install --development``` beforehand so you've all development dependencies installed.
-
-If everything goes as expected you will see an output like:
-
-    % bin/logstash rspec spec/core/timestamp_spec.rb
-    Using Accessor#strict_set for spec
-    .............
-    13 examples, 0 failures
-    Randomized with seed 8026
-
-If you want to run all the tests from source, keep in mind to run ```rake
-test:install-core``` beforehand, you can do:
-
->>>>>>> e599284e
     rake test
 
 ## Building
@@ -134,7 +99,7 @@
 
 **Note** Before you build the artifacts, you need to run:
 
-    rake artifact:freeze-defaults-gemfile 
+    rake artifact:freeze-defaults-gemfile
 
 If you want to build the release tarball yourself, run:
 
