PATH
  remote: .
  specs:
<<<<<<< HEAD
    logstash-core (1.5.0.rc3-java)
      cabin (>= 0.7.0)
      clamp
      file-dependencies (= 0.1.6)
      filesize
      ftw (~> 0.0.40)
      i18n (= 0.6.9)
      jrjackson
      mime-types
      minitar
      pry
      rack
      sinatra
      stud
      treetop (~> 1.4.0)
=======
    logstash-core (2.0.0.dev-java)
      cabin (~> 0.7.0)
      clamp (~> 0.6.5)
      filesize (= 0.0.4)
      i18n (= 0.6.9)
      jrjackson (~> 0.2.8)
      minitar (~> 0.5.4)
      pry (~> 0.10.1)
      stud (~> 0.0.19)
      treetop (< 1.5.0)
>>>>>>> 48bcc5b7

GEM
  remote: https://rubygems.org/
  specs:
<<<<<<< HEAD
    addressable (2.3.8)
    backports (3.6.4)
=======
>>>>>>> 48bcc5b7
    builder (3.2.2)
    cabin (0.7.1)
    ci_reporter (1.9.3)
      builder (>= 2.1.2)
<<<<<<< HEAD
    clamp (0.6.4)
=======
    clamp (0.6.5)
>>>>>>> 48bcc5b7
    coderay (1.1.0)
    coveralls (0.8.1)
      json (~> 1.8)
      rest-client (>= 1.6.8, < 2)
      simplecov (~> 0.10.0)
      term-ansicolor (~> 1.3)
      thor (~> 0.19.1)
    diff-lcs (1.2.5)
    docile (1.1.5)
    domain_name (0.5.24)
      unf (>= 0.0.5, < 1.0.0)
    ffi (1.9.8-java)
    file-dependencies (0.1.6)
      minitar
    filesize (0.0.4)
<<<<<<< HEAD
    ftw (0.0.42)
      addressable
      backports (>= 2.6.2)
      cabin (> 0)
      http_parser.rb (~> 0.6)
    gem_publisher (1.5.0)
    http-cookie (1.0.2)
      domain_name (~> 0.5)
    http_parser.rb (0.6.0-java)
    i18n (0.6.9)
    insist (1.0.0)
    jar-dependencies (0.1.7)
    jrjackson (0.2.8)
    json (1.8.2-java)
    logstash-devutils (0.0.12-java)
      gem_publisher
      insist (= 1.0.0)
      jar-dependencies
      minitar
      rake
      rspec (~> 2.14.0)
=======
    http-cookie (1.0.2)
      domain_name (~> 0.5)
    i18n (0.6.9)
    jrjackson (0.2.8)
    json (1.8.2-java)
>>>>>>> 48bcc5b7
    method_source (0.8.2)
    mime-types (2.5)
    minitar (0.5.4)
    netrc (0.10.3)
    polyglot (0.3.5)
    pry (0.10.1-java)
      coderay (~> 1.1.0)
      method_source (~> 0.8.1)
      slop (~> 3.4)
      spoon (~> 0.0)
<<<<<<< HEAD
    rack (1.6.0)
    rack-protection (1.5.3)
      rack
    rake (10.4.2)
=======
>>>>>>> 48bcc5b7
    rest-client (1.8.0)
      http-cookie (>= 1.0.2, < 2.0)
      mime-types (>= 1.16, < 3.0)
      netrc (~> 0.7)
    rspec (2.14.1)
      rspec-core (~> 2.14.0)
      rspec-expectations (~> 2.14.0)
      rspec-mocks (~> 2.14.0)
    rspec-core (2.14.8)
    rspec-expectations (2.14.5)
      diff-lcs (>= 1.1.3, < 2.0)
    rspec-mocks (2.14.6)
    simplecov (0.10.0)
      docile (~> 1.1.0)
      json (~> 1.8)
      simplecov-html (~> 0.10.0)
    simplecov-html (0.10.0)
<<<<<<< HEAD
    sinatra (1.4.6)
      rack (~> 1.4)
      rack-protection (~> 1.4)
      tilt (>= 1.3, < 3)
=======
>>>>>>> 48bcc5b7
    slop (3.6.0)
    spoon (0.0.4)
      ffi
    stud (0.0.19)
    term-ansicolor (1.3.0)
      tins (~> 1.0)
    thor (0.19.1)
<<<<<<< HEAD
    tilt (2.0.1)
    tins (1.3.5)
=======
    tins (1.5.1)
>>>>>>> 48bcc5b7
    treetop (1.4.15)
      polyglot
      polyglot (>= 0.3.1)
    unf (0.1.4-java)

PLATFORMS
  java

DEPENDENCIES
  ci_reporter (= 1.9.3)
  coveralls
<<<<<<< HEAD
  logstash-core!
  logstash-devutils
=======
  file-dependencies (= 0.1.6)
  logstash-core (= 2.0.0.dev)!
>>>>>>> 48bcc5b7
  rspec (~> 2.14.0)
  simplecov<|MERGE_RESOLUTION|>--- conflicted
+++ resolved
@@ -1,23 +1,6 @@
 PATH
   remote: .
   specs:
-<<<<<<< HEAD
-    logstash-core (1.5.0.rc3-java)
-      cabin (>= 0.7.0)
-      clamp
-      file-dependencies (= 0.1.6)
-      filesize
-      ftw (~> 0.0.40)
-      i18n (= 0.6.9)
-      jrjackson
-      mime-types
-      minitar
-      pry
-      rack
-      sinatra
-      stud
-      treetop (~> 1.4.0)
-=======
     logstash-core (2.0.0.dev-java)
       cabin (~> 0.7.0)
       clamp (~> 0.6.5)
@@ -28,25 +11,15 @@
       pry (~> 0.10.1)
       stud (~> 0.0.19)
       treetop (< 1.5.0)
->>>>>>> 48bcc5b7
 
 GEM
   remote: https://rubygems.org/
   specs:
-<<<<<<< HEAD
-    addressable (2.3.8)
-    backports (3.6.4)
-=======
->>>>>>> 48bcc5b7
     builder (3.2.2)
     cabin (0.7.1)
     ci_reporter (1.9.3)
       builder (>= 2.1.2)
-<<<<<<< HEAD
-    clamp (0.6.4)
-=======
     clamp (0.6.5)
->>>>>>> 48bcc5b7
     coderay (1.1.0)
     coveralls (0.8.1)
       json (~> 1.8)
@@ -62,35 +35,11 @@
     file-dependencies (0.1.6)
       minitar
     filesize (0.0.4)
-<<<<<<< HEAD
-    ftw (0.0.42)
-      addressable
-      backports (>= 2.6.2)
-      cabin (> 0)
-      http_parser.rb (~> 0.6)
-    gem_publisher (1.5.0)
-    http-cookie (1.0.2)
-      domain_name (~> 0.5)
-    http_parser.rb (0.6.0-java)
-    i18n (0.6.9)
-    insist (1.0.0)
-    jar-dependencies (0.1.7)
-    jrjackson (0.2.8)
-    json (1.8.2-java)
-    logstash-devutils (0.0.12-java)
-      gem_publisher
-      insist (= 1.0.0)
-      jar-dependencies
-      minitar
-      rake
-      rspec (~> 2.14.0)
-=======
     http-cookie (1.0.2)
       domain_name (~> 0.5)
     i18n (0.6.9)
     jrjackson (0.2.8)
     json (1.8.2-java)
->>>>>>> 48bcc5b7
     method_source (0.8.2)
     mime-types (2.5)
     minitar (0.5.4)
@@ -101,13 +50,6 @@
       method_source (~> 0.8.1)
       slop (~> 3.4)
       spoon (~> 0.0)
-<<<<<<< HEAD
-    rack (1.6.0)
-    rack-protection (1.5.3)
-      rack
-    rake (10.4.2)
-=======
->>>>>>> 48bcc5b7
     rest-client (1.8.0)
       http-cookie (>= 1.0.2, < 2.0)
       mime-types (>= 1.16, < 3.0)
@@ -125,13 +67,6 @@
       json (~> 1.8)
       simplecov-html (~> 0.10.0)
     simplecov-html (0.10.0)
-<<<<<<< HEAD
-    sinatra (1.4.6)
-      rack (~> 1.4)
-      rack-protection (~> 1.4)
-      tilt (>= 1.3, < 3)
-=======
->>>>>>> 48bcc5b7
     slop (3.6.0)
     spoon (0.0.4)
       ffi
@@ -139,12 +74,7 @@
     term-ansicolor (1.3.0)
       tins (~> 1.0)
     thor (0.19.1)
-<<<<<<< HEAD
-    tilt (2.0.1)
-    tins (1.3.5)
-=======
     tins (1.5.1)
->>>>>>> 48bcc5b7
     treetop (1.4.15)
       polyglot
       polyglot (>= 0.3.1)
@@ -156,12 +86,7 @@
 DEPENDENCIES
   ci_reporter (= 1.9.3)
   coveralls
-<<<<<<< HEAD
-  logstash-core!
-  logstash-devutils
-=======
   file-dependencies (= 0.1.6)
   logstash-core (= 2.0.0.dev)!
->>>>>>> 48bcc5b7
   rspec (~> 2.14.0)
   simplecov