--- conflicted
+++ resolved
@@ -200,13 +200,9 @@
     assert_equal(["something"], event.fields["WORD"],
                  "Expected field 'WORD' to be ['something'], is " \
                  "#{event.fields["WORD"].inspect}")
-<<<<<<< HEAD
-  end # parsing custom fields + default @message
-end # testing LogStash::Filters::Grok
-=======
   end # def test_grok_field_name_attribute
 
-  def test_add_fields
+  test "adding fields on match" do
     test_name "add_field"
     config "str" => "test",
            "add_field" => ["new_field", "new_value"]
@@ -216,9 +212,9 @@
     event["str"] = "test"
     @filter.filter(event)
     assert_equal(["new_value"], event["new_field"])
-  end # def test_add_fields
-
-  def test_add_fields_does_not_occur_if_match_failed
+  end # adding fields on match
+
+  test "should not add fields if match fails" do
     test_name "add_field"
     config "str" => "test",
            "add_field" => ["new_field", "new_value"]
@@ -229,7 +225,5 @@
     @filter.filter(event)
     assert_equal(nil, event["new_field"],
                 "Grok should not add fields on failed matches")
-  end # def test_add_fields
-
-end # class TestFilterGrok
->>>>>>> 09a6f756
+  end # should not add fields if match fails
+end # tests for LogStash::Filters::Grok