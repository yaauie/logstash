--- conflicted
+++ resolved
@@ -43,11 +43,7 @@
 	@echo "  tarball -- builds the tarball package"
 	@echo "  tarball-test -- runs the test suite against the tarball package"
 
-<<<<<<< HEAD
-TESTS=$(wildcard spec/inputs/gelf.rb spec/inputs/imap.rb spec/util/*.rb spec/support/*.rb spec/filters/*.rb spec/examples/*.rb spec/codecs/*.rb spec/conditionals/*.rb spec/event.rb spec/jar.rb spec/web.rb)
-=======
 TESTS=$(wildcard spec/**/*.rb)
->>>>>>> efbf2f56
 
 # The 'version' is generated based on the logstash version, git revision, etc.
 .VERSION.mk: REVISION=$(shell git rev-parse --short HEAD | tr -d ' ')
