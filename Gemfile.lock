GEM
  remote: http://rubygems.org/
  specs:
    awesome_print (0.4.0)
<<<<<<< HEAD
    bouncy-castle-java (1.5.0146.1)
    bson (1.4.0)
    bson (1.4.0-java)
    bunny (0.7.6)
    cabin (0.1.3)
=======
    bson (1.4.0)
    bson (1.4.0-java)
    bunny (0.7.6)
    cabin (0.1.2)
>>>>>>> ca316b00
      json
    filewatch (0.3.0)
    gelf (1.1.3)
      json
    gelfd (0.1.0)
    gmetric (0.1.3)
    haml (3.1.3)
    jls-grok (0.9.0)
<<<<<<< HEAD
    jruby-elasticsearch (0.0.11)
    jruby-openssl (0.7.4)
      bouncy-castle-java
=======
>>>>>>> ca316b00
    json (1.6.1)
    json (1.6.1-java)
    minitest (2.6.1)
    mongo (1.4.0)
      bson (= 1.4.0)
    rack (1.3.3)
    rake (0.9.2)
    redis (2.2.2)
    sass (3.1.7)
    sinatra (1.2.6)
      rack (~> 1.1)
      tilt (>= 1.2.2, < 2.0)
    statsd-ruby (0.3.0)
    stomp (1.1.9)
    tilt (1.3.3)
    uuidtools (2.1.2)
    xmpp4r (0.5)

PLATFORMS
  java
  ruby

DEPENDENCIES
  awesome_print
  bunny
<<<<<<< HEAD
  cabin
=======
  cabin (= 0.1.2)
>>>>>>> ca316b00
  filewatch (~> 0.3.0)
  gelf
  gelfd (~> 0.1.0)
  gmetric (~> 0.1.3)
  haml
  jls-grok (= 0.9.0)
<<<<<<< HEAD
  jruby-elasticsearch (~> 0.0.11)
  jruby-openssl
=======
>>>>>>> ca316b00
  json
  minitest
  mongo
  rack
  rake
  redis
  sass
  sinatra
  statsd-ruby (~> 0.3.0)
  stomp
  uuidtools
  xmpp4r (~> 0.5)<|MERGE_RESOLUTION|>--- conflicted
+++ resolved
@@ -2,18 +2,11 @@
   remote: http://rubygems.org/
   specs:
     awesome_print (0.4.0)
-<<<<<<< HEAD
     bouncy-castle-java (1.5.0146.1)
     bson (1.4.0)
     bson (1.4.0-java)
-    bunny (0.7.6)
+    bunny (0.7.8)
     cabin (0.1.3)
-=======
-    bson (1.4.0)
-    bson (1.4.0-java)
-    bunny (0.7.6)
-    cabin (0.1.2)
->>>>>>> ca316b00
       json
     filewatch (0.3.0)
     gelf (1.1.3)
@@ -22,24 +15,26 @@
     gmetric (0.1.3)
     haml (3.1.3)
     jls-grok (0.9.0)
-<<<<<<< HEAD
-    jruby-elasticsearch (0.0.11)
+    jruby-elasticsearch (0.0.12)
     jruby-openssl (0.7.4)
       bouncy-castle-java
-=======
->>>>>>> ca316b00
     json (1.6.1)
     json (1.6.1-java)
     minitest (2.6.1)
+    mizuno (0.4.0)
+      rack (>= 1.0.0)
     mongo (1.4.0)
       bson (= 1.4.0)
-    rack (1.3.3)
+    rack (1.3.4)
+    rack-protection (1.1.4)
+      rack
     rake (0.9.2)
     redis (2.2.2)
-    sass (3.1.7)
-    sinatra (1.2.6)
-      rack (~> 1.1)
-      tilt (>= 1.2.2, < 2.0)
+    sass (3.1.10)
+    sinatra (1.3.1)
+      rack (~> 1.3, >= 1.3.4)
+      rack-protection (~> 1.1, >= 1.1.2)
+      tilt (~> 1.3, >= 1.3.3)
     statsd-ruby (0.3.0)
     stomp (1.1.9)
     tilt (1.3.3)
@@ -53,24 +48,18 @@
 DEPENDENCIES
   awesome_print
   bunny
-<<<<<<< HEAD
-  cabin
-=======
-  cabin (= 0.1.2)
->>>>>>> ca316b00
+  cabin (= 0.1.3)
   filewatch (~> 0.3.0)
   gelf
   gelfd (~> 0.1.0)
   gmetric (~> 0.1.3)
   haml
   jls-grok (= 0.9.0)
-<<<<<<< HEAD
   jruby-elasticsearch (~> 0.0.11)
   jruby-openssl
-=======
->>>>>>> ca316b00
   json
   minitest
+  mizuno
   mongo
   rack
   rake
